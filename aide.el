--- conflicted
+++ resolved
@@ -83,11 +83,7 @@
   (let ((result nil)
         (auth-value (format "Bearer %s" api-key)))
     (request
-<<<<<<< HEAD
       "https://api.openai.com/v1/completions"
-=======
-      (format "https://api.openai.com/v1/engines/%s/completions" aide-completions-model)
->>>>>>> 3786e395
       :type "POST"
       :data (json-encode `(("prompt" . ,prompt)
                            ("model"  . ,aide-ai-model)
